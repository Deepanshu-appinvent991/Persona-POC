--- conflicted
+++ resolved
@@ -86,7 +86,6 @@
 
 ### 🔐 Authentication Endpoints
 
-<<<<<<< HEAD
 | Method | URL | Description |
 |--------|-----|-------------|
 | POST | `/api/auth/register` | Register new user |
@@ -109,8 +108,6 @@
 | PUT | `/api/entities/{id}/reject` | Reject entity |
 | GET | `/api/entities/stats` | Get entity statistics |
 
-=======
->>>>>>> 9b639d6e
 ### 📁 File Management
 
 | Method | URL | Description |
@@ -145,7 +142,6 @@
 
 ## 🧪 Testing the API
 
-<<<<<<< HEAD
 ### 1. Register a User
 ```bash
 curl -X POST http://localhost:3000/api/auth/register \
@@ -180,9 +176,6 @@
 ```
 
 ### 2. Create Entity
-=======
-### 1. Create Entity
->>>>>>> 9b639d6e
 ```bash
 curl -X POST http://localhost:3000/api/entities \
   -H "Content-Type: application/json" \
@@ -201,20 +194,12 @@
   }'
 ```
 
-<<<<<<< HEAD
 ### 3. Get All Entities (with pagination)
-=======
-### 2. Get All Entities
->>>>>>> 9b639d6e
 ```bash
 curl "http://localhost:3000/api/entities?page=1&limit=10&status=PENDING"
 ```
 
-<<<<<<< HEAD
 ### 4. Step-by-Step Entity Creation
-=======
-### 3. Approve Entity
->>>>>>> 9b639d6e
 ```bash
 # Step 1: Basic Information
 curl -X POST http://localhost:3000/api/step-entities/step1 \
